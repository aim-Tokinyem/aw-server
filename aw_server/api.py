--- conflicted
+++ resolved
@@ -7,12 +7,9 @@
 
 from aw_core.models import Event
 from aw_core.log import get_log_file_path
-<<<<<<< HEAD
-=======
 
 from aw_transform import transforms, query2
 from aw_transform.query2 import QueryException
->>>>>>> e2143e31
 
 from aw_transform import transforms, query2
 from aw_transform.query2 import QueryException
