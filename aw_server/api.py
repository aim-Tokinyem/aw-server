from typing import List, Dict
from datetime import datetime, timedelta, timezone
import binascii
import os
import json
import iso8601
import werkzeug.exceptions

from flask import request, Blueprint
from flask_restplus import Api, Resource, fields

from aw_core.models import Event
from aw_core import transforms, views
from . import app, logger
from .log import get_log_file_path


# SECURITY
# As we work our way through features, disable (while this is False, we should only accept connections from localhost)
SECURITY_ENABLED = False

# For the planned zeroknowledge storage feature
ZEROKNOWLEDGE_ENABLED = False

blueprint = Blueprint('api', __name__, url_prefix='/api')
api = Api(blueprint, doc='/')

app.register_blueprint(blueprint)

class AnyJson(fields.Raw):
    def format(self, value):
        return json.loads(value)

# TODO: Move to aw_core.models, construct from JSONSchema (if reasonably straight-forward)

fDuration = api.model('Duration', {
<<<<<<< HEAD
    'unit': fields.String,
    'value': fields.Float,
=======
    'value': fields.Float(),
    'unit': fields.String(),
>>>>>>> 9b03cba7
})

event = api.model('Event', {
    'timestamp': fields.List(fields.DateTime(required=True)),
    # Duration validation is broken
    #'duration': fields.List(fields.Nested(fDuration)),
    'count': fields.List(fields.Integer()),
    'label': fields.List(fields.String(description='Labels on event'))
})

bucket = api.model('Bucket', {
    'id': fields.String(required=True, description='The buckets unique id'),
    'name': fields.String(required=False, description='The buckets readable and renameable name'),
    'type': fields.String(required=True, description='The buckets event type'),
    'client': fields.String(required=True, description='The name of the watcher client'),
    'hostname': fields.String(required=True, description='The hostname of the client that the bucket belongs to'),
    'created': fields.DateTime(required=True, description='The creation datetime of the bucket'),
})

create_bucket = api.model('CreateBucket', {
    'client': fields.String(required=True),
    'type': fields.String(required=True),
    'hostname': fields.String(required=True),
})

view = api.model('View',{
    'name': fields.String,
    'created': fields.DateTime,
    'query': AnyJson,  # Can be any dict
})

class BadRequest(werkzeug.exceptions.BadRequest):
    def __init__(self, type, message):
        super().__init__(message)
        self.type = type


"""

    BUCKETS

"""


@api.route("/0/buckets")
class BucketsResource(Resource):
    """
    Used to list buckets.
    """

    def get(self):
        """
        Get list of all buckets
        """
        logger.debug("Received get request for buckets")
        return app.db.buckets()


@api.route("/0/buckets/<string:bucket_id>")
class BucketResource(Resource):
    """
    Used to get metadata about buckets and create them.
    """
    @api.marshal_with(bucket)
    def get(self, bucket_id):
        """
        Get metadata about bucket
        """
        logger.debug("Received get request for bucket '{}'".format(bucket_id))
        return app.db[bucket_id].metadata()

    @api.expect(create_bucket)
    def post(self, bucket_id):
        """
        Create bucktet
        """
        data = request.get_json()
        if bucket_id in app.db.buckets():
            raise BadRequest("BucketAlreadyExists", "A bucket with this name already exists, cannot create it")
        app.db.create_bucket(
            bucket_id,
            type=data["type"],
            client=data["client"],
            hostname=data["hostname"],
            created=datetime.now()
        )
        return {}, 200


"""

    EVENTS

"""


@api.route("/0/buckets/<string:bucket_id>/events")
class EventResource(Resource):
    """
    Used to get and create events in a particular bucket.
    """

    #@api.marshal_list_with(event)
    @api.param("limit", "the maximum number of requests to get")
    @api.param("start", "Start date of events")
    @api.param("end", "End date of events")
    def get(self, bucket_id):
        """
        Get events from a bucket
        """
        args = request.args
        limit = int(args["limit"]) if "limit" in args else 100
        start = iso8601.parse_date(args["start"]) if "start" in args else None
        end = iso8601.parse_date(args["end"]) if "end" in args else None

        if bucket_id not in app.db.buckets():
            msg = "Unable to fetch data from bucket {}, because it doesn't exist".format(bucket_id)
            logger.error(msg)
            raise BadRequest("NoSuchBucket", msg)

        logger.debug("Received get request for events in bucket '{}'".format(bucket_id))
        events = [event.to_json_dict() for event in app.db[bucket_id].get(limit, start, end)]
        return events

    @api.expect(event)
    def post(self, bucket_id):
        """
        Create events for a bucket
        """
        logger.debug("Received post request for event in bucket '{}' and data: {}".format(bucket_id, request.get_json()))
        data = request.get_json()
        events = []
        if isinstance(data, dict):
            events = [Event(**data)]
        elif isinstance(data, list):
            for e in data:
                events.append(Event(**e))
        else:
            logger.error("Invalid JSON object")
            raise BadRequest("InvalidJSON", "Invalid JSON object")
        app.db[bucket_id].insert(events)
        return {}, 200


@api.route("/0/buckets/<string:bucket_id>/events/chunk")
class EventChunkResource(Resource):
    """
    Used to get chunked events
    """

    @api.param("start", "Start date of chunk")
    @api.param("end", "End date of chunk")
    def get(self, bucket_id):
        """
        Get chunked events from a bucket
        """
        args = request.args
        start = iso8601.parse_date(args["start"]) if "start" in args else None
        end = iso8601.parse_date(args["end"]) if "end" in args else None

        if bucket_id not in app.db.buckets():
            msg = "Unable to fetch data from bucket {}, because it doesn't exist".format(bucket_id)
            logger.error(msg)
            raise BadRequest("NoSuchBucket", msg)

        logger.debug("Received chunk request for bucket '{}' between '{}' and '{}'".format(bucket_id, start, end))
        events = app.db[bucket_id].get(start, end)
        return transforms.chunk(events)


@api.route("/0/buckets/<string:bucket_id>/events/replace_last")
class ReplaceLastEventResource(Resource):
    """
    Replaces last event inserted into bucket
    """

    @api.expect(event)
    def post(self, bucket_id):
        """
        Replace last event inserted into the bucket
        """
        logger.debug("Received post request for event in bucket '{}' and data: {}".format(bucket_id, request.get_json()))
        data = request.get_json()
        if isinstance(data, dict):
            app.db[bucket_id].replace_last(Event(**data))
        else:
            logger.error("Invalid JSON object")
            raise BadRequest("InvalidJSON", "Invalid JSON object")
        return {}, 200


"""

    VIEWS

"""


@api.route("/0/views")
class ViewListResource(Resource):
    """
    """

    def get(self):
        """
        """
        return views.get_views(), 200


@api.route("/0/views/<string:viewname>")
class QueryViewResource(Resource):
    """
    """

    @api.param("limit", "the maximum number of requests to get")
    @api.param("start", "Start date of events")
    @api.param("end", "End date of events")
    def get(self, viewname):
        """
        """
        if viewname not in views.views:
            return {}, 404
        args = request.args
        limit = int(args["limit"]) if "limit" in args else -1
        start = iso8601.parse_date(args["start"]) if "start" in args else None
        end = iso8601.parse_date(args["end"]) if "end" in args else None
        
        result = views.query_view(viewname, app.db, limit, start, end)
        return result, 200


@api.route("/0/views/<string:viewname>/info")
class InfoViewResource(Resource):
    """
    """

    def get(self, viewname):
        return views.get_view(viewname), 200


@api.route("/0/views/<string:viewname>/create")
class CreateViewResource(Resource):
    """
    """

    @api.expect(view)
    def post(self, viewname):
        view = request.get_json()
        view["name"] = viewname
        if "created" not in view:
            view["created"] = datetime.now(timezone.utc).isoformat()
        views.create_view(view)
        return {}, 200


"""

    LOGGING

"""


@api.route("/0/log")
class LogResource(Resource):
    """
    Server log of the current instance in json format
    """

    @api.expect()
    def get(self):
        """
        Get the server log in json format
        """
        payload = []
        with open(get_log_file_path(), 'r') as log_file:
            for line in log_file.readlines()[::-1]:
                payload.append(json.loads(line))
        return payload, 200<|MERGE_RESOLUTION|>--- conflicted
+++ resolved
@@ -34,13 +34,8 @@
 # TODO: Move to aw_core.models, construct from JSONSchema (if reasonably straight-forward)
 
 fDuration = api.model('Duration', {
-<<<<<<< HEAD
-    'unit': fields.String,
-    'value': fields.Float,
-=======
     'value': fields.Float(),
     'unit': fields.String(),
->>>>>>> 9b03cba7
 })
 
 event = api.model('Event', {
@@ -85,7 +80,7 @@
 """
 
 
-@api.route("/0/buckets")
+@api.route("/0/buckets/")
 class BucketsResource(Resource):
     """
     Used to list buckets.
@@ -207,7 +202,7 @@
             raise BadRequest("NoSuchBucket", msg)
 
         logger.debug("Received chunk request for bucket '{}' between '{}' and '{}'".format(bucket_id, start, end))
-        events = app.db[bucket_id].get(start, end)
+        events = app.db[bucket_id].get(-1, start, end)
         return transforms.chunk(events)
 
 
